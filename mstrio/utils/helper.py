import inspect
import logging
import math
import os
import re
import time
import warnings
from base64 import b64encode
from collections.abc import Callable
from copy import deepcopy
from datetime import datetime
from enum import Enum
from functools import reduce, wraps
from json.decoder import JSONDecodeError
from typing import TYPE_CHECKING, Any, TypeVar

import humps
from pypika import Query

from mstrio import config
from mstrio.helpers import (
    IServerError,
    MstrTimeoutError,
    PromptedContentError,
    VersionException,
)
from mstrio.types import ObjectSubTypes
from mstrio.utils.dict_filter import filter_list_of_dicts
from mstrio.utils.enum_helper import get_enum_val
from mstrio.utils.sessions import FuturesSessionWithRenewal
from mstrio.utils.time_helper import (
    DatetimeFormats,
    map_datetime_to_str,
    map_str_to_datetime,
)

if TYPE_CHECKING:
    from requests import Response

    from mstrio.connection import Connection
    from mstrio.modeling.expression import Expression
    from mstrio.object_management import SearchPattern  # noqa: F401
    from mstrio.project_objects.datasets import OlapCube, SuperCube
    from mstrio.server import Project
    from mstrio.types import ObjectTypes  # noqa: F401

logger = logging.getLogger(__name__)


def deprecation_warning(
    deprecated: str,
    new: str,
    version: str,
    module: bool = True,
    change_compatible_immediately=True,
):
    """This function is used to provide a user with a warning, that a given
    functionality is now deprecated, and won't be supported from a given
    version.

    Args:
        deprecated (str): name of a functionality that is deprecated
        new (str): name of a functionality that replaces deprecated one
        version (str): version from which deprecated functionality won't be
            supported
        module (bool, optional): Whether deprecated functionality is a module.
        Defaults to True.
        change_compatible_immediately (bool, optional): Whether the new
        functionality can be used immediately. Defaults to True.
    """

    module = " module" if module else ""
    if change_compatible_immediately:
        msg = (
            f"{deprecated}{module} is deprecated and will not be supported starting "
            f"from mstrio-py {version}. Please use {new} instead."
        )
    else:
        msg = (
            f"From version {version} {deprecated}{module} will be removed and replaced "
            f"with {new}"
        )
    exception_handler(msg=msg, exception_type=DeprecationWarning)


def url_check(url):
    """Checks the validity of the url required in the connection object and
    returns a validated url."""
    regex = r'^https?://.+$'
    match = re.search(regex, url)
    api_index = url.find('/api')

    if match is None:
        msg = (
            "Please check the validity of the base_url parameter. Typically of the "
            "form 'https://<<MSTR Domain>>/MicroStrategyLibrary/'"
        )
        raise ValueError(msg)
    if api_index != -1:
        url = url[:api_index]
    if url.endswith('/'):
        url = url[:-1]

    return url


def version_cut(version):
    res = ".".join([str(int(i)) for i in version.split(".")])
    return res[:-2]


def get_args_from_func(func: Callable[[Any], Any]):
    signature = inspect.signature(func)
    return list(signature.parameters.keys())


def get_default_args_from_func(func: Callable[[Any], Any]):
    signature = inspect.signature(func)
    return {
        k: v.default
        for k, v in signature.parameters.items()
        if v.default is not inspect.Parameter.empty
    }


def camel_to_snake(
    response: dict | list,
    whitelist: list[str] = None,
) -> dict | list[dict]:
    """Converts dictionary keys from camelCase to snake_case.
    It works recursively for dicts in dicts."""

    whitelist = whitelist or []

    def convert_dict(source):
        return {
            humps.decamelize(key): (
                value
                if not isinstance(value, dict) or key in whitelist
                else convert_dict(value)
            )
            for key, value in source.items()
        }

    if isinstance(response, list):
        return [convert_dict(source) for source in response if isinstance(source, dict)]
    elif isinstance(response, dict):
        return convert_dict(response)

    raise ValueError("Not supported data type for camel_to_snake conversion")


def snake_to_camel(
    response: dict | list,
    whitelist: list[str] = None,
) -> dict | list[dict]:
    """Converts dictionary keys from snake_case to camelCase.
    It works recursively for dicts in dicts."""
    whitelist = whitelist or []

    def convert_dict(source):
        return {
            humps.camelize(key): (
                value
                if not isinstance(value, dict) or key in whitelist
                else convert_dict(value)
            )
            for key, value in source.items()
        }

    if isinstance(response, list):
        return [convert_dict(source) for source in response if isinstance(source, dict)]
    elif isinstance(response, dict):
        return convert_dict(response)

    raise ValueError("Not supported data type for snake_to_camel conversion")


def check_duplicated_column_names(data_frame):
    list_of_columns = list(data_frame.columns)
    return len(list_of_columns) == len(set(list_of_columns))


def exception_handler(
    msg: str, exception_type: type[Exception] = Exception, stack_lvl: int = 2
):
    """Generic error message handler.

    Args:
        msg (str): Message to print in the Exception or Warning
        exception_type (Exception): Instance of Exception or Warning class
        stack_lvl (int, optional): controls how deep the stacktrace will be
    """
    if not isinstance(exception_type, type) or not issubclass(
        exception_type, Exception
    ):
        raise ValueError("exception_type has to be a subclass of Exception class")
    elif issubclass(exception_type, Exception) and not issubclass(
        exception_type, Warning
    ):
        raise exception_type(msg)
    elif issubclass(exception_type, Warning):
        warnings.warn(msg, exception_type, stacklevel=stack_lvl)


<<<<<<< HEAD
def response_list_handler(responses, msg, throw_error=True, verbose=True, whitelist=None):
    """Generic error message handler for transactions against I-Server.

    Args:
        responses: List of Response
        msg (str): Message to print in addition to any server-generated error
            message(s)
        throw_error (bool): Flag indicates if the error should be thrown
        verbose (bool, optional): controls if messages/errors will be printed
        whitelist(list): list of tuples of I-Server Error and HTTP errors codes
            respectively, which will not be handled
            i.e. whitelist = [('ERR001', 500),('ERR004', 404)]
    """
    error_list = []
    for response in responses:
        if response.ok:
            continue
        try:
            response_handler(response, msg, throw_error, verbose, whitelist)
        except IServerError as e:
            error_list.append(str(e))
    
    if len(error_list) > 0 and throw_error:
        raise IServerError("\n".join(error_list), 400)


def response_handler(response, msg, throw_error=True, verbose=True, whitelist=None):
=======
def response_handler(
    response: 'Response',
    msg: str,
    throw_error: bool = True,
    verbose: bool = True,
    whitelist: list | None = None,
):
>>>>>>> da214217
    """Generic error message handler for transactions against I-Server.

    Args:
        response: Response object returned by HTTP request.
        msg (str): Message to print in addition to any server-generated error
            message(s)
        throw_error (bool): Flag indicates if the error should be thrown
        verbose (bool, optional): controls if messages/errors will be printed
        whitelist(list): list of tuples of I-Server Error and HTTP errors codes
            respectively, which will not be handled
            i.e. whitelist = [('ERR001', 500),('ERR004', 404)]
    """
    whitelist = whitelist or []

    try:
        logger.debug(f"{response} url = '{response.url}'")
        logger.debug(f"headers = {response.headers}")
        logger.debug(f"content = {response.text}")
        res = response.json()

        if res.get('errors') is not None:
            res = res.get('errors')
            if len(res) > 0:
                res = res[0]

        server_code = res.get('code')
        server_msg = res.get('message')
        ticket_id = res.get('ticketId')
        iserver_code = res.get('iServerCode')
        is_whitelisted = (server_code, response.status_code) in whitelist

        if not is_whitelisted:
            if (
                server_code == 'ERR004'
                and response.status_code == 404
                and server_msg == 'HTTP 404 Not Found'
            ) or (
                server_code == 'ERR001'
                and response.status_code == 405
                and server_msg == 'HTTP 405 Method Not Allowed'
            ):
                msg = (
                    "This REST API functionality is not supported on this version "
                    f"of the I-Server: {version_cut(config.iserver_version)}."
                )
                exception_handler(msg, exception_type=VersionException)
            elif iserver_code == -2147206497:  # MSI_REQUEST_TIMEOUT on server-side
                raise MstrTimeoutError(res)
            elif iserver_code == -2147468903:
                raise PromptedContentError(
                    'Prompted content subscription creation is not supported.'
                )
            if verbose:
                logger.error(
                    f'{msg}\n'
                    f'I-Server Error {server_code}, {server_msg}\n'
                    f'Ticket ID: {ticket_id}'
                )
            if throw_error:
                raise IServerError(
                    message=(
                        f"{server_msg}; code: '{server_code}', ticket_id: '{ticket_id}'"
                    ),
                    http_code=response.status_code,
                )
    except JSONDecodeError:
        logger.debug(f"Response body: {response.text}")

        if verbose:
            logger.error(
                f"{msg}\n"
                f"Could not decode the response from the I-Server. Please check if "
                f"I-Server is running correctly"
            )
            # raise error if I-Server response cannot be decoded
            if throw_error:
                response.raise_for_status()


def fallback_on_timeout(min_limit: int = 50):
    """Return a decorator, which decorates a function with one argument,
    `limit`, to retry with half as big limit if it encounters a timeout error.

    Do note that the wrapped function will return a (result, working_limit)
    tuple, not just the result, to allow for using the working limit further.

    Args:
        min_limit: The minimum limit that will be attempted as retry. If the
            wrapper recurses past it, it will just raise the error back.
    """

    def decorate(func: Callable[[int], Any]):
        """Replaces `fot_wrapper`'s __name__, __doc__ and __module__ with those
        of `func`."""

        @wraps(func)
        def fot_wrapper(limit: int) -> tuple[Any, int]:
            try:
                return func(limit), limit
            except MstrTimeoutError as err:
                new_limit = limit // 2
                if new_limit >= min_limit:
                    logger.warning(
                        f"Timeout hit when executing {func.__name__} with limit "
                        f"{limit}, retrying with limit {new_limit}"
                    )
                    return fot_wrapper(new_limit)
                else:
                    raise err

        return fot_wrapper

    return decorate


def get_parallel_number(total_chunks):
    """Returns the optimal number of threads to be used for downloading
    cubes/reports in parallel."""

    threads = min(8, os.cpu_count() + 4)
    if total_chunks > 0:
        threads = min(total_chunks, threads)

    return threads


def _prepare_objects(
    objects: dict | list[dict],
    filters: dict | None = None,
    dict_unpack_value: str | None = None,
    project_id: str | None = None,
):
    if isinstance(objects, dict) and dict_unpack_value:
        objects = objects[dict_unpack_value]
    objects = camel_to_snake(objects)
    if filters:
        objects = filter_list_of_dicts(objects, **filters)  # type: ignore
    if project_id:
        for obj in objects:
            obj.setdefault('project_id', project_id)
    return objects


def fetch_objects_async(
    connection: "Connection",
    api: Callable,
    async_api: Callable,
    limit: int | None,
    chunk_size: int,
    filters: dict,
    error_msg: str | None = None,
    dict_unpack_value: str | None = None,
    **kwargs,
) -> list:
    """Get all objects asynchronously. Optionally filter the objects using
    `filters` parameter. Works only for endpoints with `limit` and `offset`
    query parameter (pagination).

    Args:
        connection: Strategy One REST API connection object
        api: GET API wrapper function that will return list of objects in bulk
        async_api: asynchronous wrapper of the `api` function
        dict_unpack_value: if the response needs to be unpacked to get into
            the values, specify the keyword
        limit: cut-off value for the number of objects returned
        chunk_size: number of objects in each chunk
        error_msg: specifies error_msg for failed requests
        **filters: dict that specifies filter expressions by which objects will
            be filtered locally
        kwargs: all specific parameters that the api methods require that need
            to be additionally specified
    """
    validate_param_value('limit', limit, int, min_val=1, special_values=[None])
    offset = 0
    chunk_size = min(limit, chunk_size) if limit else chunk_size
    all_objects = []

    # Extract parameters of the api wrapper and set them using the kwargs
    args = get_args_from_func(api)
    param_value_dict = {
        arg: kwargs.get(arg)
        for arg in args
        if arg not in ['connection', 'limit', 'offset', 'error_msg']
    }
    response = api(
        connection=connection,
        offset=offset,
        limit=chunk_size,
        error_msg=error_msg,
        **param_value_dict,
    )
    project_id = kwargs.get('project_id') or kwargs.get('project')
    objects = _prepare_objects(response.json(), filters, dict_unpack_value, project_id)
    all_objects.extend(objects)
    current_count = offset + chunk_size
    # TODO Total count of subscriptions is not always true (see. US523782)
    total_objects = int(response.headers.get('x-mstr-total-count'))
    total_objects = min(limit, total_objects) if limit else total_objects

    if total_objects > current_count:
        it_total = math.ceil(total_objects / chunk_size)
        threads = get_parallel_number(it_total)
        with FuturesSessionWithRenewal(
            connection=connection, max_workers=threads
        ) as session:
            # Extract parameters of the api wrapper and set them using kwargs
            param_value_dict = auto_match_args(
                api,
                kwargs,
                exclude=[
                    'connection',
                    'limit',
                    'offset',
                    'future_session',
                    'error_msg',
                ],
            )
            futures = [
                async_api(
                    future_session=session,
                    offset=offset,
                    limit=chunk_size,
                    **param_value_dict,
                )
                for offset in range(current_count, total_objects, chunk_size)
            ]

        for f in futures:
            response = f.result()
            if not response.ok:
                response_handler(response, error_msg, throw_error=False)
                continue
            objects = _prepare_objects(
                response.json(), filters, dict_unpack_value, project_id
            )
            all_objects.extend(objects)
    return all_objects


def fetch_objects(
    connection: "Connection",
    api: Callable,
    limit: int | None,
    filters: dict,
    error_msg: str | None = None,
    dict_unpack_value: str | None = None,
    **kwargs,
) -> list:
    """Fetch and prepare objects. Optionally filter the objects by using the
    filters parameter. This function only supports endpoints without pagination.

    Args:
        connection: Strategy One REST API connection object
        api: GET API wrapper function that will return list of objects in bulk
        dict_unpack_value: if the response needs to be unpacked to get into
            the values specify the keyword
        limit: cut-off value for the number of objects returned
        error_msg: specifies error_msg for failed requests
        **filters: dict that specifies filter expressions by which objects will
            be filtered locally
        kwargs: all specific parameters that the api methods require that need
            to be additionally specified
    """
    validate_param_value('limit', limit, int, min_val=1, special_values=[None])

    # Extract parameters of the api wrapper and set them using kwargs
    param_value_dict = auto_match_args(api, kwargs, exclude=['connection', 'error_msg'])
    response = api(connection=connection, error_msg=error_msg, **param_value_dict)
    project_id = kwargs.get('project_id') or kwargs.get('project')
    if response.ok:
        objects = _prepare_objects(
            response.json(), filters, dict_unpack_value, project_id
        )
        if limit:
            objects = objects[:limit]
        return objects
    else:
        return []


def sort_object_properties(source: dict) -> int:
    """Sort all properties of an object representing an MSTR object."""
    preffered_order = {
        'id': 1,
        'name': 2,
        'description': 3,
        'alias': 4,
        'type': 5,
        'subtype': 6,
        'ext_type': 7,
        'acg': 101,
        'acl': 102,
    }
    return preffered_order.get(source, 50)


def auto_match_args(
    func: Callable,
    param_dict: dict,
    exclude: list | None = None,
    include_defaults: bool = True,
) -> dict:
    """Automatically match dict data to function arguments.

    Handles default parameters. Extracts value from Enums. Returns matched
    arguments as dict.

    Note: don't use it for alter purposes as, changing parameter value
        back to default currently doesn't work (Rework line 413?)

    Args:
        func: function for which args will be matched
        param_dict: dict to use for matching the function args
        exclude: set `exclude` parameter to exclude specific param-value pairs
        include_defaults: if `False` then values which have the same value as
            default will not be included in the result
    Raises:
        KeyError: could not match all required arguments
    """

    exclude = exclude or []
    args = get_args_from_func(func)
    default_dict = get_default_args_from_func(func)

    param_value_dict = {}
    for arg in args:
        if arg in exclude:
            continue

        val = (
            param_dict.get(arg)
            if param_dict.get(arg) is not None
            else default_dict.get(arg)
        )
        if not include_defaults and arg in default_dict and val == default_dict[arg]:
            continue

        val = val.value if isinstance(val, Enum) else val
        param_value_dict.update({arg: val})

    return param_value_dict


def flatten2list(object) -> list:
    """Flatten to list nested objects of type list, tuple, sets."""
    gather = []
    for item in object:
        if isinstance(item, (list, tuple, set)):
            gather.extend(flatten2list(item))
        else:
            gather.append(item)
    return gather


def dict_compare(d1, d2):
    d1_keys = set(d1.keys())
    d2_keys = set(d2.keys())
    intersect_keys = d1_keys.intersection(d2_keys)
    added = d1_keys - d2_keys
    removed = d2_keys - d1_keys
    modified = {o: (d1[o], d2[o]) for o in intersect_keys if d1[o] != d2[o]}
    same = {o for o in intersect_keys if d1[o] == d2[o]}
    return added, removed, modified, same


def __validate_single_param_value(
    value,
    param_name,
    data_type,
    max_val,
    min_val,
    regex,
    valid_example,
    inv_val,
    special_values=None,
):
    special_values = special_values or []
    if value in special_values:
        return True

    if max_val is not None and value > max_val:
        msg = f"'{param_name}' has to be less than or equal to {max_val}"
        exception_handler(msg, inv_val)
        return False
    elif min_val is not None and value < min_val:
        msg = f"'{param_name}' has to be greater than or equal to {min_val}"
        exception_handler(msg, inv_val)
        return False
    elif regex is not None and not re.match(regex, value):
        pattern = valid_example or regex
        msg = f"'{param_name}' has to match pattern '{pattern}'"
        exception_handler(msg, inv_val)
        return False
    elif (
        all(cond is None for cond in [max_val, min_val, regex])
        and special_values
        and str not in data_type
    ):
        msg = f"'{param_name}' has to be one of {special_values}"
        exception_handler(msg, inv_val)
        return False
    return True


def validate_param_value(
    param_name,
    param_val,
    data_type,
    max_val=None,
    min_val=None,
    special_values=None,
    regex=None,
    exception=True,
    valid_example=None,
) -> bool:
    """Validate param data type and optionally max, min special values.

    Raise:
        TypeError
        ValueError
    """
    special_values = special_values or []
    inv_type = TypeError if exception else Warning
    inv_val = ValueError if exception else Warning
    data_type = data_type if isinstance(data_type, list) else [data_type]

    if any(x == param_val and isinstance(x, type(param_val)) for x in special_values):
        return True

    if type(param_val) not in data_type:
        msg = f"'{param_name}' needs to be of type {data_type}"
        exception_handler(msg, inv_type)
        return False
    if isinstance(param_val, list):
        return all(
            __validate_single_param_value(
                value,
                param_name,
                data_type,
                max_val,
                min_val,
                regex,
                valid_example,
                inv_val,
                special_values,
            )
            for value in param_val
        )

    return __validate_single_param_value(
        param_val,
        param_name,
        data_type,
        max_val,
        min_val,
        regex,
        valid_example,
        inv_val,
        special_values,
    )


def extract_all_dict_values(list_of_dicts: list[dict]) -> list[Any]:
    """Extract list of dicts values into list."""
    all_options = []
    for option in list_of_dicts:
        all_options.extend(option.values())
    return all_options


def delete_none_values(
    source: dict, *, whitelist_attributes: list | None = None, recursion: bool
) -> dict:
    """Delete keys with None values from dictionary.

    Args:
        source (dict): dict object from which none values will be deleted
        whitelist_attributes (list): keyword-only argument containing name
            of attribute, which should be left alone even if they contain
            none values
        recursion (bool): flag that turns recursion on or off
    """
    whitelist = whitelist_attributes or []

    new_dict = {}
    for key, value in source.items():
        if recursion and isinstance(value, dict):
            new_dict[key] = delete_none_values(
                value, whitelist_attributes=whitelist, recursion=recursion
            )
        elif value not in [[], {}, None] or key in whitelist:
            new_dict[key] = value

    return new_dict


def get_objects_id(obj, obj_class):
    if isinstance(obj, str):
        return obj
    elif isinstance(obj, obj_class):
        return obj.id
    return None


def merge_id_and_type(
    object_id: str,
    object_type: 'ObjectTypes | ObjectSubTypes | int',
    error_msg: str | None = None,
) -> str:
    if not object_id or not object_type:
        exception_handler(
            msg=error_msg or "Please provide both `id` and `type`.",
            exception_type=AttributeError,
        )
    object_id = get_objects_id(object_id, type(object_id))
    object_type = (
        get_enum_val(object_type, type(object_type))
        if isinstance(object_type, Enum)
        else object_type
    )
    return f'{object_id};{object_type}'


def rsetattr(obj, attr, val):
    """Recursive setattr. This can only modify last attr in the chain.
    For example rsetattr(obj, 'attr1.attr2.attr3', new_value) won't work
    if attr2 doesn't exist.

    Args:
        obj: An object that is edited
        attr: attribute name chain/path
        val: new value
    Returns:
        None on success
    Raises:
        AttributeError on failure, when the 'attr' is incorrect
    Example:
        rsetattr(obj, 'attr1.attr2', new_value)
    """

    pre, _, post = attr.rpartition('.')
    return setattr(rgetattr(obj, pre) if pre else obj, post, val)


def rgetattr(obj, attr, *default):
    """Recursive getattr. Third parameter is the default value.

    Args:
        obj: An object that is inspected
        attr: attribute name chain/path
        default (optional): value returned if 'attr' not found
    Returns:
        value of 'attr' on success. On failure, default value.
    Raises:
        AttributeError on failure, when the 'attr' is incorrect
        and no default provided
    Example:
        rgetattr(obj, 'attr1.attr2', 'default value')
    """

    def _getattr(obj, attr):
        return getattr(obj, attr, *default)

    return reduce(_getattr, [obj] + attr.split('.'))


def filter_params_for_func(
    func: Callable, params: dict, exclude: list | None = None
) -> dict:
    """Filter dict of parameters and return only those that are parameters
    of a `func`.
    Mainly used in `EntityBase.alter()`, before calling
    `EntityBase._alter_properties()` as shown in `Example`.

    Args:
        func: a function that the params are going to be fit for
        params: a dict with parameters that will be filtered
        exclude: set `exclude` parameter to exclude specific param-value pairs
    Returns:
        a dict with parameters of `func` that exist in `params` dict
    Example:
        params = filter_params_for_func(self.alter, locals())
        self._alter_properties(**params)
    """
    args = get_args_from_func(func)
    defaults_dict = get_default_args_from_func(func)
    exclude = exclude or []
    properties = {}

    for arg in args:
        if arg in exclude:
            continue
        elif params.get(arg) is not None:
            properties.update({arg: params.get(arg)})
        elif defaults_dict.get(arg) is not None:
            properties.update({arg: defaults_dict.get(arg)})
    return properties


T = TypeVar("T")


def filter_obj_list(obj_list: list[T], **filters: dict[str, Any]) -> list[T]:
    """
    Filter a list of objects by providing one or more key-value pair filters.
    """
    return [
        obj for obj in obj_list if all(getattr(obj, f) == v for f, v in filters.items())
    ]


def choose_cube(
    connection: 'Connection', cube_dict: dict
) -> 'OlapCube | SuperCube | None':
    """Return correct cube object based on dictionary with cube's info.

    Note: In case of wrong subtype, `None` is returned.
    """
    cube_subtype = cube_dict['subtype']
    if cube_subtype == ObjectSubTypes.OLAP_CUBE.value:
        from mstrio.project_objects.datasets.olap_cube import OlapCube

        return OlapCube.from_dict(cube_dict, connection)
    elif cube_subtype == ObjectSubTypes.SUPER_CUBE.value:
        from mstrio.project_objects.datasets.super_cube import SuperCube

        return SuperCube.from_dict(cube_dict, connection)


def get_valid_project_id(
    connection: "Connection",
    project_id: str | None = None,
    project_name: str | None = None,
    with_fallback: bool = False,
):
    """Check if the project name exists and return the project ID.

    Args:
        connection(object): Strategy One connection object
        project_id: Project ID
        project_name: Project name
        with_fallback: Specify if the project should be taken from `connection`
        object if `project_id` is not specified and the project failed to be
        found based on `project_name`
    """
    from mstrio.server import Project

    # Search for a project by its name if id was not specified, but name was
    if not project_id:
        project_loaded_list = (
            Project._list_loaded_projects(
                connection, to_dictionary=True, name=project_name
            )
            if project_name
            else []
        )
        if project_loaded_list:
            project_id = project_loaded_list[0]['id']
        else:
            if project_name:
                msg = (
                    f"There is no project with the given name: '{project_name}'"
                    f" or the project is not loaded."
                )
            else:
                msg = "`project_id` and `project_name` were not provided. "
            if with_fallback:
                logger.info(msg + "Project from `connection` object is used instead.")
                project_id = fallback_to_conn_project_id(connection)
            else:
                exception_handler(
                    msg + "Please specify valid `project_id` or `project_name`",
                    exception_type=ValueError,
                )

    return project_id


def get_project_id_or_none(
    connection: "Connection",
    project_id: str | None = None,
    project_name: str | None = None,
    project: "Project| None" = None,
) -> str | None:
    """Get project ID or None if project is not specified. This is used
    for operations where we want to allow specifying a project either
    by id, obj or name, but the project is optional.
    """
    if project and not project_id:
        return project.id
    try:
        return get_valid_project_id(
            connection=connection,
            project_id=project_id,
            project_name=project_name,
            with_fallback=False,
        )
    except ValueError:
        return None


def fallback_to_conn_project_id(connection: "Connection") -> str | None:
    try:
        connection._validate_project_selected()
        return connection.project_id
    except AttributeError:
        exception_handler(
            msg="Project could not be determined.", exception_type=ValueError
        )


def get_valid_project_name(connection: "Connection", project_id: str):
    """Returns project name of given project based on its ID.

    Args:
        connection(object): Strategy One connection object
        project_id: Project ID
    """
    from mstrio.server import Project

    project_loaded_list = Project._list_loaded_projects(
        connection, to_dictionary=True, id=project_id
    )
    project_name = project_loaded_list[0]['name']

    return project_name


def get_temp_connection(
    connection: "Connection",
    project_id: str | None = None,
    project_name: str | None = None,
) -> "Connection":
    """Return a temporary connection object with a selected project.
    Args:
        connection: Strategy One connection object
        project_id: Project ID
        project_name: Project name
    """
    if project_id or project_name:
        project_id = get_valid_project_id(
            connection=connection, project_id=project_id, project_name=project_name
        )
        temp_conn = deepcopy(connection)
        temp_conn.select_project(project_id=project_id)
    else:
        temp_conn = connection
    return temp_conn


class Dictable:
    """The fundamental class in mstrio-py package. Includes support for
    converting an object to a dictionary, and creating an object from a
    dictionary."""

    _FROM_DICT_MAP: dict[str, Callable] = {}  # map attributes to Enums and components
    # list of attribute name, which are allowed to have none values
    # in dict returned by .to_dict()
    _ALLOW_NONE_ATTRIBUTES: list[str] = []
    _KEEP_CAMEL_CASE: list[str] = []

    @classmethod
    def _unpack_objects(cls, key, val, camel_case=True):
        """Unpack Enums, Dictable obj, list of Enums"""
        if isinstance(val, datetime):
            return map_datetime_to_str(key, val, cls._FROM_DICT_MAP)
        elif isinstance(val, Enum):
            return val.value
        elif isinstance(val, Dictable):
            return val.to_dict(camel_case)
        elif isinstance(val, list):
            return [cls._unpack_objects(key, v, camel_case) for v in val]
        return val

    @classmethod
    def _dict_to_obj(cls, connection, val, key):
        def constructor():
            if isinstance(cls._FROM_DICT_MAP[key], DatetimeFormats):
                return map_str_to_datetime(key, val, cls._FROM_DICT_MAP)
            elif isinstance(cls._FROM_DICT_MAP[key], type(Enum)):
                return cls._FROM_DICT_MAP[key](val)
            elif isinstance(cls._FROM_DICT_MAP[key], type(Dictable)):
                return cls._FROM_DICT_MAP[key].from_dict(val)
            elif isinstance(cls._FROM_DICT_MAP[key], list):
                if isinstance(cls._FROM_DICT_MAP[key][0], list):
                    # for: List[List[handling_cls]]
                    handling_cls = cls._FROM_DICT_MAP[key][0][0]
                    return [[handling_cls.from_dict(item) for item in v] for v in val]
                elif (
                    all(isinstance(v, type(Enum)) for v in cls._FROM_DICT_MAP[key])
                    and val is not None
                ):
                    return [cls._FROM_DICT_MAP[key][0](v) for v in val]
                elif all(
                    isinstance(v, type(Dictable)) for v in cls._FROM_DICT_MAP[key]
                ):
                    return [cls._FROM_DICT_MAP[key][0].from_dict(v) for v in val]
                elif callable(cls._FROM_DICT_MAP[key][0]):
                    return [cls._FROM_DICT_MAP[key][0](v, connection) for v in val]
            else:
                return cls._FROM_DICT_MAP[key](val, connection)

        return val if key not in cls._FROM_DICT_MAP else constructor()

    def to_dict(self, camel_case: bool = True) -> dict:
        """Converts an object to a dictionary excluding object's private
        properties. When converting the object to a dictionary, the object's
        attributes become the dictionary's keys and are in camel case by default
        Attribute values stored as objects are automatically converted to
        non-/ primitive data structures.

        Args:
            camel_case (bool, optional): Set to True if attribute names should
                be converted from snake case to camel case. Defaults to True.

        Returns:
            dict: A dictionary representation of object's attributes and values.
                By default, the dictionary keys are in camel case.
        """

        hidden_keys = [
            '_fetched_attributes',
            '_altered_properties',
            '_connection',
            'connection',
            '_type',
            '_WITH_MISSING_VALUE',
        ]
        cleaned_dict = self.__dict__.copy()

        properties = get_object_properties(self)
        for prop in properties:
            to_be_deleted = '_' + prop
            cleaned_dict[prop] = cleaned_dict.pop(to_be_deleted, None)
        result = {
            key: self._unpack_objects(key, val, camel_case)
            for key, val in cleaned_dict.items()
            if key not in hidden_keys
        }

        result = delete_none_values(
            result, whitelist_attributes=self._ALLOW_NONE_ATTRIBUTES, recursion=False
        )
        result = {
            key: result[key] for key in sorted(result, key=sort_object_properties)
        }
        return (
            snake_to_camel(result, whitelist=self._KEEP_CAMEL_CASE)
            if camel_case
            else result
        )

    @classmethod
    def from_dict(
        cls: T,
        source: dict[str, Any],
        connection: 'Connection | None' = None,
        to_snake_case: bool = True,
        with_missing_value: bool = False,
    ) -> T:
        """Creates an object from a dictionary. The dictionary's keys in camel
        case are changed to object's attribute names (by default in snake case)
        and dict values are composed to their proper data types such as Enums,
        list of Enums etc. as specified in _FROM_DICT_MAP.

        Args:
            cls (T): Class (type) of an object that should be created.
            source (Dict[str, Any]): A dictionary from which an object will be
                constructed.
            connection (Connection, optional): A MSTR Connection object.
                Defaults to None.
            to_snake_case (bool, optional): Set to True if attribute names
                should be converted from camel case to snake case. Defaults to
                True.
            with_missing_value: (bool, optional): If True, class attributes
                possible to fetch and missing in `source` will be set as
                `MissingValue` objects.

        Returns:
            T: An object of type T.
        """
        object_source = (
            camel_to_snake(source, whitelist=cls._KEEP_CAMEL_CASE)
            if to_snake_case
            else source
        )

        if connection is not None:
            object_source["connection"] = connection

        args = {
            key: cls._dict_to_obj(connection, val, key)
            for key, val in object_source.items()
            if key in cls.__init__.__code__.co_varnames
        }
        obj = cls(**args)  # type: ignore
        return obj

    @classmethod
    def bulk_from_dict(
        cls: T,
        source_list: list[dict[str, Any]],
        connection: 'Connection | None' = None,
        to_snake_case: bool = True,
        with_missing_value: bool = False,
    ) -> list[T]:
        """Creates multiple objects from a list of dictionaries. For each
        dictionary provided the keys in camel case are changed to object's
        attribute names (by default in snake case) and dict values are composed
        to their proper data types such as Enums, list of Enums etc. as
        specified in the object's _FROM_DICT_MAP.

        Args:
            cls (T): Class (type) of the objects that should be created.
            source_list (List[Dict[str, Any]]): A list of dictionaries from
                which the objects will be constructed.
            connection (Connection, optional): A MSTR Connection object.
                Defaults to None.
            to_snake_case (bool, optional): Set to True if attribute names
                should be converted from camel case to snake case. Defaults to
                True.
            with_missing_value: (bool, optional): If True, class attributes
                possible to fetch and missing in `source` will be set as
                `MissingValue` objects.

        Returns:
            T: A list of objects of type T.
        """
        return [
            cls.from_dict(
                source=source,
                connection=connection,
                to_snake_case=to_snake_case,
                with_missing_value=with_missing_value,
            )
            for source in source_list
        ]

    def __repr__(self) -> str:
        from mstrio.utils.entity import auto_match_args_entity

        param_dict = auto_match_args_entity(
            self.__init__,
            self,
            exclude=['self'],
            include_defaults=False,
        )
        formatted_params = ', '.join(
            (f'{param}={repr(value)}' for param, value in param_dict.items())
        )
        return f'{self.__class__.__name__}({formatted_params})'


def is_dashboard(view_media: int) -> bool:
    """Documents and dashboards have the same type and subtype when returned
    from search api. They can be distinguished only by view_media value.
    """
    # bits 30-29 are 1, bits 31 and 27 are 0 (011x 0xxx, then 3 bytes)
    return view_media & 0xE800_0000 == 0x6000_0000


def is_document(view_media: int) -> bool:
    """Documents and dashboards have the same type and subtype when returned
    from search api. They can be distinguished only by view_media value.
    """
    return not is_dashboard(view_media)


def rename_dict_keys(source: dict, mapping: dict) -> dict:
    """Rename dict keys according to mapping.

    Args:
        source (dict): An original dictionary, which keys are to be renamed.
        mapping (dict): A dictionary containing mapping of keys.

    Returns:
        dict: A dictionary with keys renamed.
    """
    for rest_name, python_name in mapping.items():
        if rest_name in source:
            old = source.pop(rest_name)
            if python_name:
                source[python_name] = old
    return source


def verify_project_status(
    project: 'Project', correct_statuses: list[str] | str, node: str | None = None
) -> bool:
    """Verify if provided status is correct for given project.

    Args:
        project (Project): Project for which statuses will be verified.
        correct_statuses (list[str], str): A list of correct statuses
            or just one status.
        node (str, optional): Node name on which status should be verified,
            represented as name of first node if not provided.

    Returns:
        bool: True if status is correct and False otherwise.
    """

    def get_status(project: 'Project', node: str | None = None) -> str:
        node_name = node if node else project.nodes[0]['name']
        nodes_filtered = [node for node in project.nodes if node['name'] == node_name]

        if not nodes_filtered:
            raise ValueError(
                f"Node {node} not found. Available nodes "
                f"{[node['name'] for node in project.nodes]}"
            )

        projects_filtered = [
            proj
            for node in nodes_filtered
            for proj in node['projects']
            if proj['id'] == project.id
        ]

        return projects_filtered[0]['status']

    status = get_status(project=project, node=node)
    iteration = 0
    correct_statuses = (
        correct_statuses if isinstance(correct_statuses, list) else [correct_statuses]
    )

    while status not in correct_statuses and iteration < 20:
        time.sleep(1)
        project.fetch('nodes')
        status = get_status(project=project, node=node)
        iteration += 1

    return status in correct_statuses


def find_object_with_name(
    connection: 'Connection',
    cls,
    name: str,
    listing_function: callable,
    search_pattern: 'SearchPattern | None' = None,
) -> dict:
    """Find objects with given name if no id is given.

    Args:
        connection: A Strategy One connection object
        name: name of the object. Defaults to None.
        listing_function: function called to list all the objects
            with given name
        search_pattern: search pattern used to find the object.

    Returns:
        dict: object properties in a dictionary.

    Raises:
        ValueError: if both `id` and `name` are not provided,
            if there is more than 1 object with the given `name` or
            if object with the given `name` doesn't exist.
    """
    if search_pattern:
        results = listing_function(
            connection=connection, name=name, search_pattern=search_pattern
        )
    else:
        results = listing_function(connection=connection, name=name)

    if results:
        number_of_objects = len(results)

        if 1 < number_of_objects <= 5:
            error_string = (
                f"There are {number_of_objects} {cls.__name__} objects"
                f" with name: {name}:\n"
            )
            for obj in results:
                path = "/".join(ancestor['name'] for ancestor in obj.ancestors)
                error_string += f"ID: {obj.id} in folder: {path}\n"

            error_string += "Please initialize with ID."

            raise ValueError(error_string)

        if number_of_objects > 5:
            raise ValueError(
                f"There are {number_of_objects} {cls.__name__}"
                " objects with this name. Please initialize with ID."
            )

        return results[0].to_dict()
    else:
        raise ValueError(f"There is no {cls.__name__} with the given name: '{name}'")


def get_object_properties(obj: object) -> set[str]:
    """Extract private object properties.

    Args:
        obj (object): An object which properties will be extracted.

    Returns:
        set[str]: Names of object properties in a set.
    """

    return {
        elem[0]
        for elem in inspect.getmembers(obj.__class__, lambda x: isinstance(x, property))
    }


def encode_as_b64(query: str | Query) -> str:
    """Encodes a query as base64.

    Args:
        query (str | Query): query to be encoded

    Returns:
        Base64 format encoded query."""
    return b64encode(str(query).encode('utf-8')).decode('utf-8')


def get_string_exp_body(expression: str) -> dict:
    return {
        "tokens": [
            {"value": "%", "type": "character"},
            {"value": expression},
        ]
    }


def construct_expression_body(expression: 'str | Expression | dict') -> dict:
    from mstrio.modeling.expression import Expression

    if isinstance(expression, Expression):
        return expression.to_dict()
    if isinstance(expression, str):
        return get_string_exp_body(expression)
    return expression


def deduplicated_name(name: str, existing_names: list[str]) -> str:
    """
    Deduplicate a name by adding a number in parentheses if it already exists.

    Args:
        name: The user-provided name to deduplicate.
        existing_names: A list of existing names to check against.

    Returns:
        The deduplicated name, e.g. 'Schedule (1)'.
    """
    if name not in existing_names:
        return name

    # found duplicate, candidate would be '{name} (1)'
    # find more names that would conflict with the new name

    # trim potential conflicts, e.g. 'Schedule (1)' -> '1'
    trim_index = len(name) + 2
    conflict_strs = [n[trim_index:-1] for n in existing_names if n.startswith(name)]
    conflict_inds: list[int] = [int(n) for n in conflict_strs if n.isnumeric()]

    # find lowest positive integer not in found indices
    i = 1
    while i in conflict_inds:
        i += 1

    return f"{name} ({i})"<|MERGE_RESOLUTION|>--- conflicted
+++ resolved
@@ -203,7 +203,6 @@
         warnings.warn(msg, exception_type, stacklevel=stack_lvl)
 
 
-<<<<<<< HEAD
 def response_list_handler(responses, msg, throw_error=True, verbose=True, whitelist=None):
     """Generic error message handler for transactions against I-Server.
 
@@ -230,8 +229,6 @@
         raise IServerError("\n".join(error_list), 400)
 
 
-def response_handler(response, msg, throw_error=True, verbose=True, whitelist=None):
-=======
 def response_handler(
     response: 'Response',
     msg: str,
@@ -239,7 +236,6 @@
     verbose: bool = True,
     whitelist: list | None = None,
 ):
->>>>>>> da214217
     """Generic error message handler for transactions against I-Server.
 
     Args:
